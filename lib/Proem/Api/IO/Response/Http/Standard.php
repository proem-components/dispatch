<?php

/**
 * The MIT License
 *
 * Copyright (c) 2010 - 2012 Tony R Quilkey <trq@proemframework.org>
 *
 * Permission is hereby granted, free of charge, to any person obtaining a copy
 * of this software and associated documentation files (the "Software"), to deal
 * in the Software without restriction, including without limitation the rights
 * to use, copy, modify, merge, publish, distribute, sublicense, and/or sell
 * copies of the Software, and to permit persons to whom the Software is
 * furnished to do so, subject to the following conditions:
 *
 * The above copyright notice and this permission notice shall be included in
 * all copies or substantial portions of the Software.
 *
 * THE SOFTWARE IS PROVIDED "AS IS", WITHOUT WARRANTY OF ANY KIND, EXPRESS OR
 * IMPLIED, INCLUDING BUT NOT LIMITED TO THE WARRANTIES OF MERCHANTABILITY,
 * FITNESS FOR A PARTICULAR PURPOSE AND NONINFRINGEMENT. IN NO EVENT SHALL THE
 * AUTHORS OR COPYRIGHT HOLDERS BE LIABLE FOR ANY CLAIM, DAMAGES OR OTHER
 * LIABILITY, WHETHER IN AN ACTION OF CONTRACT, TORT OR OTHERWISE, ARISING FROM,
 * OUT OF OR IN CONNECTION WITH THE SOFTWARE OR THE USE OR OTHER DEALINGS IN
 * THE SOFTWARE.
 */


/**
 * @namespace Proem\Api\IO\Response\Http
 */
namespace Proem\Api\IO\Response\Http;

use Proem\IO\Response\Template,
    Proem\Util\Storage\KeyValStore;

/**
 * A standard http response implementation.
 */
class Standard implements Template
{
    /**
     * Store the HTTP Version
     *
     * @var string
     */
    protected $httpVersion = '1.0';

    /**
     * Store the HTTP Status code
     *
     * @var int
     */
    protected $httpStatus = 200;

    /**
     * Store response body
     *
     * @var string
     */
    protected $body = '';

    /**
     * Store headers
     *
     * @var Proem\Api\Util\Storage\KeyValStore
     */
    protected $headers;

    /**
     * Store response body length
     *
     * @var int
     */
    protected $length;

    /**
     * Store a flag indicating wether or not to send the closed header.
     *
     * @var bool
     */
    protected $sendClosed;

    /**
     * Hash of status code -> message
     *
     * @var array
     */
    protected $httpStatusCodes = [
        100 => 'Continue',
        101 => 'Switching Protocols',
        200 => 'OK',
        201 => 'Created',
        202 => 'Accepted',
        203 => 'Non-Authoritative Information',
        204 => 'No Content',
        205 => 'Reset Content',
        206 => 'Partial Content',
        300 => 'Multiple Choices',
        301 => 'Moved Permanently',
        302 => 'Found',
        303 => 'See Other',
        304 => 'Not Modified',
        305 => 'Use Proxy',
        307 => 'Temporary Redirect',
        400 => 'Bad Request',
        401 => 'Unauthorized',
        402 => 'Payment Required',
        403 => 'Forbidden',
        404 => 'Not Found',
        405 => 'Method Not Allowed',
        406 => 'Not Acceptable',
        407 => 'Proxy Authentication Required',
        408 => 'Request Timeout',
        409 => 'Conflict',
        410 => 'Gone',
        411 => 'Length Required',
        412 => 'Precondition Failed',
        413 => 'Request Entity Too Large',
        414 => 'Request-URI Too Long',
        415 => 'Unsupported Media Type',
        416 => 'Requested Range Not Satisfiable',
        417 => 'Expectation Failed',
        500 => 'Internal Server Error',
        501 => 'Not Implemented',
        502 => 'Bad Gateway',
        503 => 'Service Unavailable',
        504 => 'Gateway Timeout',
        505 => 'HTTP Version Not Supported',
    ];

    /**
     * Instantiate the http response.
     */
    public function __construct()
    {
        $this->headers = new KeyValStore;
        $this->headers->set('X-Powered-By','Proem Framework ' . \Proem\Proem::VERSION);
    }

    /**
     * Silence the X-Powered-By header produced by Proem.
     *
     * This header produces X-Powered-By: Proem Framework X.X.X
     * and may pose a security concern. It's just here as an easter
     * egg more than anything. Removing it from this Request may
     * not remove it all together as PHP itself can produce this
     * same heeader.
     *
     * @return Proem\Api\IO\Response\Template;
     */
    public function silence()
    {
        $this->headers->remove('X-Powered-By');
        return $this;
    }

    /**
     * Set the HTTP version.
     *
     * @param float $version
     * @return Proem\Api\IO\Response\Template;
     */
    public function setHttpVersion($version)
    {
        if (in_array($version, [1.0,1.1])) {
            $this->httpVersion = $version;
        }
        return $this;
    }

    /**
     * Retrieve the HTTP version.
     */
    public function getHttpVersion()
    {
        return $this->httpVersion;
    }

    /**
     * Set the HTTP status.
     *
     * @param int $status
     * @return Proem\Api\IO\Response\Template;
     */
    public function setHttpStatus($status)
    {
        if (isset($this->httpStatusCodes[$status])) {
            $this->httpStatus = $status;
        } else {
            $codes = array_flip($this->httpStatusCodes);
            if (isset($status, $codes)) {
                $this->httpStatus = $codes[$status];
            }
        }
        return $this;
    }

    /**
     * Retrieve the HTTP status.
     *
     * @param bool $asMessage Retrieve status as message instead of code
     * @return int|string
     */
    public function getHttpStatus($asMessage = false)
    {
        if ($asMessage) {
            return $this->httpStatusCodes[$this->httpStatus];
        }
        return $this->httpStatus;
    }

    /**
     * Set a HTTP header by index.
     *
     * @param string $index
     * @param string $value
     * @return Proem\Api\IO\Response\Template;
     */
    public function setHeader($index, $value)
    {
        $this->headers->set($index, $value);
        return $this;
    }

    /**
     * Retrieve a HTTP header by index.
     *
     * @param string $index
     * @return string
     */
    public function getHeader($index)
    {
        if ($this->headers->has($index)) {
            return $this->headers->get($index);
        }
    }

    /**
     * Retrieve HTTP headers.
     *
     * @return Proem\Api\Util\Storage\KeyValStore
     */
    public function getHeaders()
    {
        return $this->headers;
    }

    /**
     * Append to the HTTP body.
     *
     * As data is appended to the body the $length
     * property is incremented accordingly.
     *
     * @param string $string
     * @return Proem\Api\IO\Response\Template;
     */
    public function appendToBody($string)
    {
        $string = (string) $string;
        $this->length += strlen($string);
        $this->body .= $string;
        return $this;
    }

    /**
     * Retrieve the HTTP body as string.
     *
     * @return string
     */
    public function getBody()
    {
        return $this->body;
    }

    /**
     * Send a connection closed header when output is sent.
     *
     * Under certain circumstances this can improve performance.
     */
    public function sendClosedHeader()
    {
        $this->sendClosed = true;
    }

    /**
     * Retrieve the content length.
     *
     * @return int
     */
    public function getContentLength()
    {
        return $this->length;
    }

    /**
     * Send the HTTP headers to the client.
     *
     * @param bool $include_content_length Optionaly disable the Content-Length header.
     */
    public function sendHeaders($include_content_length = true)
    {
        if (headers_sent()) {
            return;
        }

        if ($include_content_length) {
            $this->headers->set('Content-Length', $this->length);
        }

        if (in_array($this->httpStatus, [204, 304])) {
            $this->headers->remove('Content-Type');
        }

        header(sprintf('HTTP/%s %s %s', $this->httpVersion, $this->getHttpStatus(), $this->getHttpStatus(true)));

        foreach ($this->headers->all() as $index => $value) {
            header(sprintf('%s: %s', $index, $value));
        }
<<<<<<< HEAD

        if ($this->sendClosed) {
            $this->headers->set('Content-Length', $this->length);
            header('Connection: close');
        }

        flush();
=======
>>>>>>> e64f740b
    }

    /**
     * Send the response to the client.
     *
     * This method will first send any headers and then the request body.
     *
     * @param bool $include_content_length Optionaly disable the Content-Length header.
     */
    public function send($include_content_length = true)
    {
        $this->sendHeaders($include_content_length);

        if (( $this->httpStatus < 100 || $this->httpStatus >= 200 ) && $this->httpStatus != 204 && $this->httpStatus != 304) {
            echo $this->body;
        }
    }

}<|MERGE_RESOLUTION|>--- conflicted
+++ resolved
@@ -72,13 +72,6 @@
      * @var int
      */
     protected $length;
-
-    /**
-     * Store a flag indicating wether or not to send the closed header.
-     *
-     * @var bool
-     */
-    protected $sendClosed;
 
     /**
      * Hash of status code -> message
@@ -273,16 +266,6 @@
     }
 
     /**
-     * Send a connection closed header when output is sent.
-     *
-     * Under certain circumstances this can improve performance.
-     */
-    public function sendClosedHeader()
-    {
-        $this->sendClosed = true;
-    }
-
-    /**
      * Retrieve the content length.
      *
      * @return int
@@ -316,16 +299,6 @@
         foreach ($this->headers->all() as $index => $value) {
             header(sprintf('%s: %s', $index, $value));
         }
-<<<<<<< HEAD
-
-        if ($this->sendClosed) {
-            $this->headers->set('Content-Length', $this->length);
-            header('Connection: close');
-        }
-
-        flush();
-=======
->>>>>>> e64f740b
     }
 
     /**
